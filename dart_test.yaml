--- conflicted
+++ resolved
@@ -3,9 +3,4 @@
   # be skipped in CI, because of the "read only file system" that is
   # possibly related to https://github.com/libgit2/libgit2/pull/5935.
   # Revisit later.
-<<<<<<< HEAD
-  remote_fetch:
-    skip: Requires network
-=======
-  remote_fetch:
->>>>>>> dc185f98
+  remote_fetch: